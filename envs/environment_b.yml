# This environment is a representative example for usage of IMPROVER
# It does not include dependencies for the following IMPROVER CLIs:
# estimate-emos-coefficients, nowcast-accumulate, nowcast-extrapolate
# and nowcast-optical-flow-from-winds
# See doc/source/Dependencies.rst for more information
name: improver_b
channels:
  - conda-forge
dependencies:
  - python=3.12
  # Required
  - cartopy
  - clize
  - iris=3.12
  - numpy=2.2
  - pandas
  - pytz
  - scipy=1.15
  - sphinx
  # Optional
<<<<<<< HEAD
  - lightgbm
  - numba
  - python-stratify
  - treelite
=======
  - lightgbm>=4.0.0
  - numba
  - python-stratify
  - treelite>=4.0.0
  - tl2cgen>=1.0.0
>>>>>>> 0fefe7d6
  # Development
  - astroid
  - filelock
  - mock
  - mypy
  - pytest
  - pytest-cov
  - pytest-xdist
  - sphinx-autodoc-typehints
  - sphinx_rtd_theme
  - threadpoolctl<|MERGE_RESOLUTION|>--- conflicted
+++ resolved
@@ -18,18 +18,11 @@
   - scipy=1.15
   - sphinx
   # Optional
-<<<<<<< HEAD
-  - lightgbm
-  - numba
-  - python-stratify
-  - treelite
-=======
   - lightgbm>=4.0.0
   - numba
   - python-stratify
   - treelite>=4.0.0
   - tl2cgen>=1.0.0
->>>>>>> 0fefe7d6
   # Development
   - astroid
   - filelock
